use bevy::prelude::*;
use bevy_stylebox::*;

// You can play with outer/inner radius to
// change the window border
const INNER_RADIUS: f32 = 12.;
const OUTER_RADIUS: f32 = 16.;
const BUTTON_RADIUS: f32 = 6.;
const MESSAGE: &str = "
  This example demonstrate how
to use circle texture to create
    UI with rounded corners.
Resize application window to see
     how the content feels.
";

fn main() {
    let mut app = App::new();
    app.add_plugins(DefaultPlugins)
        .add_plugins(StyleboxPlugin)
        .add_systems(Startup, setup)
        .run();
}

fn setup(mut commands: Commands, asset_server: Res<AssetServer>) {
    #[cfg(feature = "basis-universal")]
    let circle = asset_server.load("circle.basis");
    #[cfg(not(feature = "basis-universal"))]
    let circle = asset_server.load("circle.png");
    let box_round_all_outer = Stylebox {
        slice: UiRect::all(Val::Percent(50.)),
        width: UiRect::all(Val::Px(OUTER_RADIUS)),
        texture: circle.clone(),
        modulate: Color::DARK_GRAY.into(),
        ..default()
    };
    let box_round_bot_inner = Stylebox {
        slice: UiRect::all(Val::Percent(50.)),
        width: UiRect::new(
            Val::Px(INNER_RADIUS),
            Val::Px(INNER_RADIUS),
            Val::Px(0.),
            Val::Px(INNER_RADIUS),
        ),
        texture: circle.clone(),
        modulate: Color::WHITE,
        ..default()
    };
    let box_round_all_button = Stylebox {
        slice: UiRect::all(Val::Percent(50.)),
        width: UiRect::all(Val::Px(BUTTON_RADIUS)),
        texture: circle.clone(),
        modulate: Color::DARK_GRAY,
        ..default()
    };
    commands.spawn(Camera2dBundle::default());
    commands
        .spawn(NodeBundle {
            style: Style {
                width: Val::Percent(100.0),
                height: Val::Percent(100.0),
                padding: UiRect::all(Val::Px(200.)),
                justify_content: JustifyContent::SpaceAround,
                ..default()
            },
            background_color: Color::NONE.into(),
            ..default()
        })
        .with_children(|parent| {
            // WINDOW

            parent
                .spawn(StyleboxBundle {
                    style: Style {
                        flex_direction: FlexDirection::Column,
                        justify_content: JustifyContent::Center,
<<<<<<< HEAD
                        min_height: Val::Px(250.),
=======
                        min_size: Size::new(Val::Px(0.), Val::Px(250.)),
>>>>>>> b1c8ad52
                        // align_self: AlignSelf::FlexEnd,
                        // align_content: AlignContent::Stretch,
                        // align_items: AlignItems::FlexStart,
                        width: Val::Px(500.),
                        height: Val::Auto,
                        ..default()
                    },

                    stylebox: box_round_all_outer.clone(),
                    ..default()
                })
                .with_children(|parent| {
                    // HEADER

                    parent
                        .spawn(NodeBundle {
                            background_color: Color::NONE.into(),
                            style: Style {
                                justify_content: JustifyContent::SpaceBetween,
                                align_self: AlignSelf::Stretch,
                                height: Val::Px(32.),
                                padding: UiRect::new(
                                    Val::Px(8.),
                                    Val::Px(10.),
                                    Val::Px(10.),
                                    Val::Auto,
                                ),
                                ..default()
                            },
                            ..default()
                        })
                        .with_children(|parent| {
                            // HEADER TEXT

                            parent.spawn(TextBundle {
                                text: Text::from_section(
                                    "Window Header".to_string(),
                                    TextStyle {
                                        font: asset_server.load("SourceCodePro-ExtraLight.ttf"),
                                        font_size: 20.,
                                        color: Color::WHITE,
                                    },
                                ),
                                style: Style {
<<<<<<< HEAD
                                    max_width: Val::Px(20.),
=======
                                    size: Size::new(Val::Px(0.), Val::Px(0.)),
                                    max_size: Size::new(Val::Px(0.), Val::Px(20.)),
>>>>>>> b1c8ad52
                                    ..default()
                                },
                                ..default()
                            });

                            // HEADER BUTTON

                            parent
                                .spawn(ImageBundle {
                                    image: UiImage {
                                        texture: circle.clone(),
                                        ..default()
                                    },
                                    style: Style {
                                        padding: UiRect::all(Val::Px(2.)),
                                        width: Val::Px(20.),
                                        height: Val::Px(20.),
                                        ..default()
                                    },
                                    ..default()
                                })
                                .with_children(|parent| {
                                    parent.spawn(ImageBundle {
                                        background_color: Color::DARK_GRAY.into(),
                                        image: UiImage {
                                            texture: asset_server.load("cross.png"),
                                            ..default()
                                        },
                                        style: Style {
                                            width: Val::Px(16.),
                                            height: Val::Px(16.),
                                            ..default()
                                        },
                                        ..default()
                                    });
                                });
                        });

                    // CONTENT

                    let bw = OUTER_RADIUS - INNER_RADIUS;
                    parent
                        .spawn(StyleboxBundle {
                            style: Style {
                                flex_grow: 1.,
                                margin: UiRect::new(
                                    Val::Px(bw),
                                    Val::Px(bw),
                                    Val::Px(8.),
                                    Val::Px(bw),
                                ),
                                justify_content: JustifyContent::SpaceAround,
                                flex_direction: FlexDirection::Column,
                                align_items: AlignItems::Center,
                                padding: UiRect::all(Val::Px(8.)),
                                ..default()
                            },
                            stylebox: box_round_bot_inner.clone(),
                            ..default()
                        })
                        .with_children(|parent| {
                            // CONTENT TEXT

                            parent
                                .spawn(NodeBundle {
                                    style: Style {
                                        flex_grow: 1.,
                                        justify_content: JustifyContent::Center,
                                        // align_content: AlignContent::Center,
                                        align_items: AlignItems::Center,
                                        ..default()
                                    },
                                    ..default()
                                })
                                .with_children(|parent| {
                                    parent.spawn(TextBundle {
                                        text: Text::from_section(
                                            MESSAGE.to_string(),
                                            TextStyle {
                                                font: asset_server
                                                    .load("SourceCodePro-ExtraLight.ttf"),
                                                font_size: 20.,
                                                color: Color::BLACK,
                                            },
                                        ),
                                        style: Style { ..default() },
                                        ..default()
                                    });
                                });

                            // OK BUTTON

                            parent
                                .spawn(StyleboxBundle {
                                    stylebox: box_round_all_button,
                                    style: Style {
                                        width: Val::Px(100.),
                                        height: Val::Px(32.),
                                        justify_content: JustifyContent::Center,
                                        // align_content: AlignContent::Center,
                                        align_items: AlignItems::Center,
                                        ..default()
                                    },
                                    ..default()
                                })
                                .with_children(|parent| {
                                    parent.spawn(TextBundle {
                                        text: Text::from_section(
                                            "OK".to_string(),
                                            TextStyle {
                                                font: asset_server
                                                    .load("SourceCodePro-ExtraLight.ttf"),
                                                font_size: 20.,
                                                color: Color::WHITE,
                                            },
                                        ),
                                        style: Style { ..default() },
                                        ..default()
                                    });
                                });
                        });
                });
        });
}<|MERGE_RESOLUTION|>--- conflicted
+++ resolved
@@ -74,11 +74,8 @@
                     style: Style {
                         flex_direction: FlexDirection::Column,
                         justify_content: JustifyContent::Center,
-<<<<<<< HEAD
+                        min_width: Val::Px(0.),
                         min_height: Val::Px(250.),
-=======
-                        min_size: Size::new(Val::Px(0.), Val::Px(250.)),
->>>>>>> b1c8ad52
                         // align_self: AlignSelf::FlexEnd,
                         // align_content: AlignContent::Stretch,
                         // align_items: AlignItems::FlexStart,
@@ -123,12 +120,10 @@
                                     },
                                 ),
                                 style: Style {
-<<<<<<< HEAD
-                                    max_width: Val::Px(20.),
-=======
-                                    size: Size::new(Val::Px(0.), Val::Px(0.)),
-                                    max_size: Size::new(Val::Px(0.), Val::Px(20.)),
->>>>>>> b1c8ad52
+                                    width: Val::Px(0.),
+                                    height: Val::Px(0.),
+                                    max_width: Val::Px(0.),
+                                    max_height: Val::Px(20.),
                                     ..default()
                                 },
                                 ..default()
